--- conflicted
+++ resolved
@@ -1151,7 +1151,6 @@
         return self._request("GET", f"{self.api_url}/presets/balancers")
 
     # -----------------------------------------------------------------------
-<<<<<<< HEAD
     # Kubernetes
 
     def get_k8s_clusters(self, limit: int = 100, offset: int = 0):
@@ -1349,7 +1348,8 @@
     def get_k8s_presets(self):
         """List available Kubernetes nodes presets."""
         return self._request("GET", f"{self.api_url}/presets/k8s")
-=======
+
+    # -----------------------------------------------------------------------
     # Domains
 
     def get_domains(self, limit: int = 100, offset: int = 0):
@@ -1466,5 +1466,4 @@
         return self._request(
             "DELETE",
             f"{self.api_url}/domains/{fqdn}/subdomains/{subdomain_fqdn}",
-        )
->>>>>>> 8d334de8
+        )