--- conflicted
+++ resolved
@@ -1151,7 +1151,6 @@
         return self._request("GET", f"{self.api_url}/presets/balancers")
 
     # -----------------------------------------------------------------------
-<<<<<<< HEAD
     # Domains
 
     def get_domains(self, limit: int = 100, offset: int = 0):
@@ -1269,7 +1268,7 @@
             "DELETE",
             f"{self.api_url}/domains/{fqdn}/subdomains/{subdomain_fqdn}",
         )
-=======
+
     # Kubernetes
 
     def get_k8s_clusters(self, limit: int = 100, offset: int = 0):
@@ -1466,5 +1465,4 @@
 
     def get_k8s_presets(self):
         """List available Kubernetes nodes presets."""
-        return self._request("GET", f"{self.api_url}/presets/k8s")
->>>>>>> 54e4c420
+        return self._request("GET", f"{self.api_url}/presets/k8s")