"""CLI for Timeweb Cloud services."""

from typing import Optional
from pathlib import Path

import typer

from .typerx import TyperAlias
from .commands import (
    config,
    account,
    server,
    ssh_key,
    image,
    project,
    database,
    storage,
    balancer,
<<<<<<< HEAD
    cluster,
=======
    domain,
>>>>>>> 8d334de8
)
from .commands.common import version_callback, version_option, verbose_option


cli = TyperAlias(help=__doc__)
cli.add_typer(config, name="config")
cli.add_typer(account, name="account")
cli.add_typer(server, name="server", aliases=["servers", "s"])
cli.add_typer(ssh_key, name="ssh-key", aliases=["ssh-keys", "k"])
cli.add_typer(image, name="image", aliases=["images", "i"])
cli.add_typer(project, name="project", aliases=["projects", "p"])
cli.add_typer(database, name="database", aliases=["databases", "db"])
cli.add_typer(storage, name="storage", aliases=["storages", "s3"])
cli.add_typer(balancer, name="balancer", aliases=["balancers", "lb"])
<<<<<<< HEAD
cli.add_typer(
    cluster, name="cluster", aliases=["clusters", "kubernetes", "k8s"]
)
=======
cli.add_typer(domain, name="domain", aliases=["domain", "d"])
>>>>>>> 8d334de8


@cli.command("version")
def version_command():
    """Show version and exit."""
    version_callback(True)


@cli.callback()
def root(
    version: Optional[bool] = version_option,
    verbose: Optional[bool] = verbose_option,
    # pylint: disable=redefined-outer-name
    config: Optional[Path] = typer.Option(
        None,
        "--config",
        "-c",
        envvar="TWC_CONFIG_FILE",
        show_envvar=False,
        show_default=False,
        exists=True,
        dir_okay=False,
        help="Use config.",
        rich_help_panel="Global options",
    ),
    profile: Optional[str] = typer.Option(
        None,
        "--profile",
        "-p",
        metavar="NAME",
        envvar="TWC_PROFILE",
        show_envvar=False,
        show_default=False,
        help="Use profile.",
        rich_help_panel="Global options",
    ),
):
    # pylint: disable=unused-argument
    """Callback for root level command options."""


if __name__ == "__main__":
    cli()<|MERGE_RESOLUTION|>--- conflicted
+++ resolved
@@ -16,11 +16,8 @@
     database,
     storage,
     balancer,
-<<<<<<< HEAD
     cluster,
-=======
     domain,
->>>>>>> 8d334de8
 )
 from .commands.common import version_callback, version_option, verbose_option
 
@@ -35,13 +32,10 @@
 cli.add_typer(database, name="database", aliases=["databases", "db"])
 cli.add_typer(storage, name="storage", aliases=["storages", "s3"])
 cli.add_typer(balancer, name="balancer", aliases=["balancers", "lb"])
-<<<<<<< HEAD
 cli.add_typer(
     cluster, name="cluster", aliases=["clusters", "kubernetes", "k8s"]
 )
-=======
-cli.add_typer(domain, name="domain", aliases=["domain", "d"])
->>>>>>> 8d334de8
+cli.add_typer(domain, name="domain", aliases=["domains", "d"])
 
 
 @cli.command("version")
