--- conflicted
+++ resolved
@@ -16,11 +16,8 @@
     database,
     storage,
     balancer,
-<<<<<<< HEAD
     domain,
-=======
     cluster,
->>>>>>> 54e4c420
 )
 from .commands.common import version_callback, version_option, verbose_option
 
@@ -35,13 +32,10 @@
 cli.add_typer(database, name="database", aliases=["databases", "db"])
 cli.add_typer(storage, name="storage", aliases=["storages", "s3"])
 cli.add_typer(balancer, name="balancer", aliases=["balancers", "lb"])
-<<<<<<< HEAD
 cli.add_typer(domain, name="domain", aliases=["domain", "d"])
-=======
 cli.add_typer(
     cluster, name="cluster", aliases=["clusters", "kubernetes", "k8s"]
 )
->>>>>>> 54e4c420
 
 
 @cli.command("version")
